# Building a Mini-SOAR with Ansible, Docker, and Flask to triage suspicious IP addresses

- **Names and KTH ID:** Leo Hansson Åkerberg (leo3@kTH.se)
- **Deadline:** Task 3
- **Category:** Executable tutorial

---

Welcome to this hands-on tutorial where you will build a miniature, event-driven SOAR (Security Orchestration, Automation, and Response) pipeline. You'll learn how to automate security workflows by integrating common DevOps tools like Ansible, Docker, and Flask to triage and respond to threats in real time.

### Learning Outcomes
By completing this tutorial, you will:
- Understand the core principles of a SOAR workflow (Trigger, Enrich, Respond).
- Get a grasp of Ansible, orchestrating a security process that calls external scripts and APIs.
- Manage the state of a running Docker container with Ansible to enforce a security policy.
- Build a simple Flask API endpoint to act as a webhook, making your automation triggerable by other services.
- Gain practical experience in building a complete, automated DevSecOps toolchain.

### Why This Matters for DevSecOps
Traditional security models, where testing happens at the end of the development cycle, are too slow for modern CI/CD. DevSecOps is about integrating automated security practices directly into the development and operations pipeline. This project is a practical example of this philosophy. By automating security responses, we can:
- **Detect and Respond Faster:** Reduce the time from alert to action from hours to seconds.
- **Reduce Human Toil:** Free up security analysts from repetitive, manual tasks like IP lookups.
- **Enforce Consistent Security:** Ensure that every alert is handled using a predefined, version-controlled process (an Ansible playbook).
- **Enable "Security as Code":** Treat your security workflows as code, allowing for versioning, peer review, and continuous improvement.

### Tutorial Architecture
This tutorial implements a complete, event-driven SOAR workflow. The process is initiated by a simulated alert, which triggers a series of automated enrichment and response actions.

![SOAR Workflow](soar_workflow.png)

### Learning Environment
You will work in a pre-configured, browser-based environment on mybinder.org containing:
- **Ansible:** The orchestration engine for our workflow.
- **Docker:** The container platform used to run our web server (Nginx).
- **Flask (Python):** The web framework for our API trigger.
- **External APIs:** Free threat intelligence feeds from AbuseIPDB and VirusTotal.

### Tutorial Flow
**Phase 1: Setup (Automated)**
- The `start` script will automatically prepare the environment, start the Docker service, and launch the Nginx and Flask servers.

**Phase 2: Manual Trigger and Automated Response**
- You will act as the "tripwire" (for example, an IDS) by manually sending an alert to the Flask API.
- You will then observe the fully automated enrichment and response workflow execute.

<<<<<<< HEAD
### Expected Duration
- **Total Time:** 10-15 minutes
- **Environment Build Time:** 3-5 minutes (first launch on mybinder.org)
- **Interactive Tutorial:** 5-10 minutes
=======
![SOAR Workflow](soar_workflow.png)
>>>>>>> 521974ad

### Prerequisites
- Familiarity with the command-line interface.
- General knowledge of web applications and security concepts

---

### **Let's Begin: Executing the Tutorial**

**Step 1: Launch the Environment**

Click the "launch binder" badge below. This will take a few minutes as it builds the complete environment.

[![Binder](https://mybinder.org/badge_logo.svg)](https://mybinder.org/v2/gh/YOUR_GITHUB_USERNAME/YOUR_REPO_NAME/main) 

**Step 2: Add API Keys**

To satisfy the `no-account` requirement, this tutorial requires you to use your own free API keys.

1.  When the Binder environment loads, you will be in a terminal. A `secrets.yml` file already exists in the file browser on the left.
2.  Double-click the `secrets.yml` file to open it.
3.  Paste your API keys into the file, like so, then save it (`Ctrl+S` or `File > Save`):
    ```yaml
    abuseipdb_key: YOUR_ABUSEIPDB_KEY_HERE
    virustotal_key: YOUR_VIRUSTOTAL_KEY_HERE
    ```

**Step 3: Test the SOAR Workflow**

The `start` script has already launched all necessary services. You can now interact with the API from your terminal.

1.  **Triage a MALICIOUS IP:** Copy and paste the following command into your terminal to simulate an alert for a known bad IP.
    ```bash
    curl -X POST -H "Content-Type: application/json" -d '{"ip": "185.191.171.12"}' [http://127.0.0.1:5000/triage](http://127.0.0.1:5000/triage)
    ```
    You will see a JSON response containing a detailed report indicating the IP is malicious.

2.  **Verify the Block:** The playbook should have blocked this IP. Check the blocklist's contents:
    ```bash
    cat nginx/blocklist.conf
    ```
    You should see the line `deny 185.191.171.12;`.

3.  **Triage a GOOD IP:** Now, let's try a known-good IP to see the conditional logic in action.
    ```bash
    curl -X POST -H "Content-Type: application/json" -d '{"ip": "8.8.8.8"}' [http://127.0.0.1:5000/triage](http://127.0.0.1:5000/triage)
    ```
    You will get a report showing this IP is clean. The `nginx/blocklist.conf` file will now be empty, as the playbook clears it for each run and did not find a reason to block this IP.

### Easter Egg

There's no place like home. Try triaging the localhost IP address to see a special message.
```bash
curl -X POST -H "Content-Type: application/json" -d '{"ip": "127.0.0.1"}' [http://127.0.0.1:5000/triage](http://127.0.0.1:5000/triage)<|MERGE_RESOLUTION|>--- conflicted
+++ resolved
@@ -43,14 +43,10 @@
 - You will act as the "tripwire" (for example, an IDS) by manually sending an alert to the Flask API.
 - You will then observe the fully automated enrichment and response workflow execute.
 
-<<<<<<< HEAD
 ### Expected Duration
 - **Total Time:** 10-15 minutes
 - **Environment Build Time:** 3-5 minutes (first launch on mybinder.org)
 - **Interactive Tutorial:** 5-10 minutes
-=======
-![SOAR Workflow](soar_workflow.png)
->>>>>>> 521974ad
 
 ### Prerequisites
 - Familiarity with the command-line interface.
